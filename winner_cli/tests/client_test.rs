use futures::Future;
use tokio::net::TcpListener;
use winner_cli::client;
use winner_server::{
    room_communication, tcp_room::tcp_room, types::Story, types::StoryId, types::StoryPoints,
    types::Winner,
};

/// Setup TCP test room
async fn setup_tcp_room() -> (
    std::net::SocketAddr,
    impl Future<Output = anyhow::Result<()>>,
) {
    // Setup a single room
    let (mut room, communication) = room_communication::setup_room();

    // Create a new room, the only one for now
    tokio::spawn(async move { room.run().await });
    let server = TcpListener::bind("127.0.0.1:0")
        .await
        .expect("Could not open server");

    let local_addr = server.local_addr().expect("Could not get local address");

    (local_addr, tcp_room(server, communication))
}

#[tokio::test]
async fn client_subscribe() {
    let (address, tcp_room) = setup_tcp_room().await;
    tokio::spawn(async move { tcp_room.await.expect("Error while running room") });
    let winner = Winner("Me".into());

    // Try to connect
    client::connect_and_subscribe(&winner, address)
        .await
        .expect("Could not connect to server");
<<<<<<< HEAD
=======
}

#[tokio::test]
async fn client_subscribe2() {
    let (address, tcp_room) = setup_tcp_room().await;
    tokio::spawn(async move { tcp_room.await.expect("Error while running room") });
    let winner = Winner("Me".into());
    let rival = Winner("Rival".into());

    // Try to connect
    client::connect_and_subscribe(&winner, address)
        .await
        .expect("Could not connect to server");

    // Connect again
    client::connect_and_subscribe(&rival, address)
        .await
        .expect("Could not connect to server");
}

#[tokio::test]
async fn client_vote() {
    let (address, tcp_room) = setup_tcp_room().await;
    tokio::spawn(async move { tcp_room.await.expect("Error while running room") });
    let winner = Winner("Me".into());
    let rival = Winner("Rival".into());

    // Try to connect
    let (mut winner_api, _updater_winner, ..) = client::connect_and_subscribe(&winner, address)
        .await
        .expect("Could not connect to server");

    // Connect again
    let (mut rival_api, _updater_rival, ..) = client::connect_and_subscribe(&rival, address)
        .await
        .expect("Could not connect to server");

    let story = Story::new(StoryId(1), "Cool story");
    winner_api
        .start_vote(&story)
        .await
        .expect("Could not start vote");
    winner_api
        .vote(&story, StoryPoints::ONE)
        .await
        .expect("Winner could not vote");
    rival_api
        .vote(&story, StoryPoints::TWO)
        .await
        .expect("Rival could not vote");
>>>>>>> b2ce30f7
}<|MERGE_RESOLUTION|>--- conflicted
+++ resolved
@@ -35,8 +35,6 @@
     client::connect_and_subscribe(&winner, address)
         .await
         .expect("Could not connect to server");
-<<<<<<< HEAD
-=======
 }
 
 #[tokio::test]
@@ -87,5 +85,4 @@
         .vote(&story, StoryPoints::TWO)
         .await
         .expect("Rival could not vote");
->>>>>>> b2ce30f7
 }